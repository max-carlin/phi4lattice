--- conflicted
+++ resolved
@@ -4,23 +4,6 @@
 import numpy as np
 
 
-<<<<<<< HEAD
-a_arr = jnp.ones(D, dtype = int)
-l_arr = jnp.ones(D, dtype = int)*L
-kappa = 0.5
-lam = 1.3282
-
-lat = Phi4Lattice(a_array=a_arr, L_array= l_arr, kappa=kappa, lam=lam)
-
-
-N_steps = 10
-N_therm = 10**4
-xi = 0.1931833
-eps=0.085
-measure_fns = {'magnetization': lambda phi: Phi4Lattice._magnetization_core(phi,lat.D), 
-               "phi_snapshot" : lambda phi : phi}
-lat.HMC(N_steps, eps= eps, xi = xi, N_trajectories = N_therm, measure_fns=measure_fns, integrator='leap')
-=======
 D = 3  # spatial dimensions
 L = 4  # length of each side of the lattice
 
@@ -50,7 +33,6 @@
         N_trajectories=N_therm,
         measure_fns=measure_fns,
         integrator='leap')
->>>>>>> 406fab4e
 print('done')
 
 # plot magnetization history
