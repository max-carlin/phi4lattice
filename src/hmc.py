import jax
from jax import lax
import numpy as np
import jax.numpy as jnp
import jax.random as random
from .action import action_core
<<<<<<< HEAD
from .integrators import omelyan_core_scan, hamiltonian_kinetic_core, leapfrog_core_scan
=======
from .integrators import omelyan_core_scan, leapfrog_core_scan
from .integrators import hamiltonian_kinetic_core
>>>>>>> 406fab4e
from .prng import make_keys, randomize_core
from .params import HMCParams


@staticmethod
@jax.jit
def HMC_core(H_old, H_prime,
             phi_old, phi_prime,
             mom_old, mom_prime,
             key):
    '''mask and update'''

    delta_H = H_prime - H_old  # H_final - H_initial
    # make acceptor mask
    r = random.uniform(key, shape=delta_H.shape)
    # accept if H_prime < H_old or if r < exp(-delta_H)
    accept_mask = (delta_H < 0) | (r < jnp.exp(-delta_H))
    # reshape mask for batched
    #   will throw value error when batched if I don't
    #     ex) ValueError: Incompatible shapes for broadcasting:
    #         shapes=[(10,), (10, 4, 4, 4, 4), (10, 4, 4, 4, 4)]
    #   for batch of 10 configs
    #   accept_mask.ndim = 0 for non batched, it's just a scalar
    #   mask = accept_mask
    # accept_mask.ndim = 1 for batched (basically the same as self.shift)
    # should give shape of (10, 1,1,1,1) for the above example
    mask = accept_mask.reshape(accept_mask.shape
                               + (1,) * (phi_old.ndim - accept_mask.ndim))
    phi_accepted = jnp.where(mask, phi_prime, phi_old)
    mom_accepted = jnp.where(mask, mom_prime, mom_old)
    return mom_accepted, phi_accepted, mask, delta_H


def MD_traj(state,
            key_pair,
            params: HMCParams,
            measure_fns=None):
    mom_old, phi_old = state
    # one key for momentum refresh, one for metropolis
    mom_key, r_key = key_pair
    out: dict = {}

    # Set up integrator params
    # 1) refresh momentum field at the start of each trajectory
    mom_master_key, mom_keys = make_keys(mom_old.shape[0], mom_key)
    mom_refreshed = randomize_core(mom_keys,
                                   params.lat_shape,
                                   mu=0,
                                   sigma=1)

    if params.integrator == 'omelyan':
        print("INTEGRATING")
        output = omelyan_core_scan(mom_refreshed, phi_old, params)
    if params.integrator == 'leap':
        output = leapfrog_core_scan(mom_refreshed, phi_old, params)

    print('OUTPUT', output)

    mom_fx = output[0]
    phi_fx = output[1]
    if params.record_H:
        out['H_hist'] = output[2]

    if params.metropolis:
        # 5) calc H_f
        mom_term_prime = hamiltonian_kinetic_core(mom_fx, params.spatial_axes)
        S_prime, _, _ = action_core(phi_fx,
                                    params.lam,
                                    params.kappa,
                                    params.D,
                                    params.shift,
                                    params.spatial_axes)
        H_prime = mom_term_prime + S_prime

        mom_term_old = hamiltonian_kinetic_core(mom_refreshed,
                                                params.spatial_axes)
        S_old, _, _ = action_core(phi_old,
                                  params.lam,
                                  params.kappa,
                                  params.D,
                                  params.shift,
                                  params.spatial_axes)
        H_old = mom_term_old + S_old

        # 3) current H val
        # 6) Metropolis test to update fields after each trajectory (tau)
        mom_acc, phi_acc, accept_mask, delta_H = HMC_core(H_old, H_prime,
                                                          phi_old,
                                                          phi_fx,
                                                          mom_refreshed,
                                                          mom_fx,
                                                          r_key)
        mom_fx = mom_acc  # overwrite final fields if accepted
        phi_fx = phi_acc
        out['traj_mom_keys'] = mom_keys
        out['traj_r_keys'] = r_key
        out['accept_mask'] = accept_mask
        out['delta_H'] = delta_H

    if measure_fns:
        for name, fn in measure_fns.items():
            out[name] = fn(phi_fx)

    return (mom_fx, phi_fx), out<|MERGE_RESOLUTION|>--- conflicted
+++ resolved
@@ -4,12 +4,8 @@
 import jax.numpy as jnp
 import jax.random as random
 from .action import action_core
-<<<<<<< HEAD
-from .integrators import omelyan_core_scan, hamiltonian_kinetic_core, leapfrog_core_scan
-=======
 from .integrators import omelyan_core_scan, leapfrog_core_scan
 from .integrators import hamiltonian_kinetic_core
->>>>>>> 406fab4e
 from .prng import make_keys, randomize_core
 from .params import HMCParams
 
